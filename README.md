--- conflicted
+++ resolved
@@ -1,9 +1,5 @@
 # Amazon Timestream Prometheus Connector
-<<<<<<< HEAD
 This Prometheus Connector sends time series data between Prometheus and Amazon Timestream through Prometheus' [remote write](https://prometheus.io/docs/prometheus/latest/storage/#remote-storage-integrations) protocols.
-=======
-This Prometheus Connector receives and sends time series data between Prometheus and Amazon Timestream through Prometheus' [remote write and remote read](https://prometheus.io/docs/prometheus/latest/storage/#remote-storage-integrations) protocols.
->>>>>>> 91505aa1
 
 # Table of contents
 - [Prerequisites](#prerequisites)
@@ -30,10 +26,6 @@
 - [Troubleshooting](#troubleshooting)
   - [Prometheus Connector Specific Errors](#prometheus-connector-specific-errors)
   - [Write API Errors](#write-api-errors)
-<<<<<<< HEAD
-=======
-  - [Query API Errors](#query-api-errors)
->>>>>>> 91505aa1
 - [Limitations](#limitations)
   - [Maximum Prometheus Samples Per Remote Write Request](#maximum-prometheus-samples-per-remote-write-request)
 - [Caveats](#caveats)
@@ -62,17 +54,11 @@
 
 ### Prometheus Configuration
 
-<<<<<<< HEAD
-To configure Prometheus to read and write to remote storage, configure the `remote_write` sections in `prometheus.yml`. To learn more, [remote write](https://prometheus.io/docs/prometheus/latest/configuration/configuration/#remote_write) section on Prometheus' configuration page.
+
+To configure Prometheus to write to remote storage, configure the `remote_write` sections in `prometheus.yml`. To learn more, [remote write](https://prometheus.io/docs/prometheus/latest/configuration/configuration/#remote_write) section on Prometheus' configuration page.
 > **NOTE**: It is recommended to use the default number of samples per write request through `max_samples_per_send`. For more details see [Maximum Prometheus Samples Per Remote Write Request](#maximum-prometheus-samples-per-remote-write-request).
 
 1. Configure Prometheus' remote write destination by setting the `url` options to the Prometheus Connector's listening URL, e.g. `"http://localhost:9201/write"`.
-=======
-To configure Prometheus to read and write to remote storage, configure the `remote_read` and `remote_write` sections in `prometheus.yml`. To learn more, see the [remote read](https://prometheus.io/docs/prometheus/latest/configuration/configuration/#remote_read) and [remote write](https://prometheus.io/docs/prometheus/latest/configuration/configuration/#remote_write) sections on Prometheus' configuration page.
-> **NOTE**: It is recommended to use the default number of samples per write request through `max_samples_per_send`. For more details see [Maximum Prometheus Samples Per Remote Write Request](#maximum-prometheus-samples-per-remote-write-request).
-
-1. Configure Prometheus' remote read and remote write destination by setting the `url` options to the Prometheus Connector's listening URLs, e.g. `"http://localhost:9201/write"`.
->>>>>>> 91505aa1
 
 2. Configure the basic authentication header for Prometheus read and write requests with valid IAM credentials.
 
@@ -117,11 +103,7 @@
 
 4. It is recommended to secure the Prometheus requests with TLS encryption. This can be achieved by specifying the certificate authority file the `tls_config` section for Prometheus' remote read and remote write configuration. To generate self-signed certificates during development see the [Creating Self-signed TLS Certificates](#creating-self-signed-tls-certificates) section.
 
-<<<<<<< HEAD
     Here is an example of `remote_write` configuration with TLS, where `RootCA.pem` is within the same directory as the Prometheus configuration file:
-=======
-    Here is an example of `remote_write` and `remote_read` configuration with TLS, where `RootCA.pem` is within the same directory as the Prometheus configuration file:
->>>>>>> 91505aa1
 
     ```yaml
     remote_write:
@@ -144,20 +126,6 @@
             regex: .*
             replacement: databaseName
             target_label: PrometheusDatabaseLabel
-<<<<<<< HEAD
-=======
-
-    remote_read:
-      - url: "https://localhost:9201/read"
-    
-        basic_auth:
-            username: accessKey
-            password: secretAccessKey
-    
-        tls_config:
-            # Ensure ca_file is a valid file path pointing to the CA certificate.
-            ca_file: RootCA.pem
->>>>>>> 91505aa1
     ```
 
 See a full example without TLS configuration in [simple-example.yml](./documentation/example/simple-example.yml).
@@ -444,21 +412,10 @@
    1. Choose `POST` for the `Method`.
    2. Enter `/write`for the Resource Path.
    3. Select the appropriate Lambda function as the integration target, in this example it would be `PrometheusConnector`.
-<<<<<<< HEAD
 14. Click `Next` to `Step 3: Define stages`.
 15. Click `Next` again.
 16. Click `Create` will redirect the page to `API Details`.
 17. Take note of the invoke URL, this URL is required to set up Prometheus' remote write URL.
-=======
-13. Click `Add route` to add a new route for **remote read**.
-   1. Choose `POST` for the `Method`.
-   2. Enter `/read` for the Resource Path.
-   3. Select the appropriate Lambda function as the integration target, in this example it would be `PrometheusConnector`.
-14. Click `Next` to `Step 3: Define stages`.
-15. Click `Next` again.
-16. Click `Create` will redirect the page to `API Details`.
-17. Take note of the invoke URL, this URL is required to set up Prometheus' remote read and write URL.
->>>>>>> 91505aa1
 18. It is highly recommended having TLS encryption enabled during production. See [Configuring mutual TLS authentication for an HTTP API](https://docs.aws.amazon.com/apigateway/latest/developerguide/http-api-mutual-tls.html).
 
 #### Configure Prometheus for AWS Lambda
@@ -476,16 +433,6 @@
     tls_config:
       # Ensure ca_file is a valid file path pointing to the CA certificate.
       ca_file: RootCA.pem
-<<<<<<< HEAD
-=======
-
-remote_read:
-  - url: "https://foo9l30.execute-api.us-east-1.amazonaws.com/dev/read"
-  
-    tls_config:
-      # Ensure ca_file is a valid file path pointing to the CA certificate.
-      ca_file: RootCA.pem
->>>>>>> 91505aa1
 ```
 
 #### Configure Logging for API Gateway (Optional)
@@ -611,26 +558,6 @@
    | Precompiled Binaries | `./timestream-prometheus-connector-linux-amd64-1.1.0 --database-label=PrometheusDatabaseLabel  --table-label=PrometheusTableLabel --web.listen-address=:3080 --web.telemetry-path=/timestream-metrics` |
    | AWS Lambda Function  | `N/A`                                                        |
 
-<<<<<<< HEAD
-=======
-### Retry Configuration Options
-
-The Prometheus Connector exposes the query SDK's retry configurations for users.
-
-| Standalone OptionOption | Lambda Option | Description | Is Required | Default Value |
-|--------|-------------|------------|---------|---------|
-| `max-retries` | `max_retries` |  The maximum number of times the read request will be retried for failures. | No | 3 |
-
-#### Configuration Examples
-
-Configure the Prometheus Connector to retry up to 10 times upon recoverable errors.
-
-| Runtime              | Command                                                      |
-| -------------------- | ------------------------------------------------------------ |
-| Precompiled Binaries | `./timestream-prometheus-connector-linux-amd64-1.1.0 --database-label=PrometheusDatabaseLabel  --table-label=PrometheusTableLabel --max-retries=10` |
-| AWS Lambda Function  | `aws lambda update-function-configuration --function-name PrometheusConnector --environment "Variables={database_label=PrometheusDatabaseLabel,table_label=PrometheusTableLabel,max_retries=10}"` |
-
->>>>>>> 91505aa1
 ### Logger Configuration Options
 
 | Standalone Option | Lambda Option | Description | Is Required | Default Value | Valid Values |
@@ -958,35 +885,8 @@
    1. Check the `prometheus.yml` and ensure each time series has the required destination labels. For more details and examples see the [Multi-destination Configuration](#multi-destination-configuration) section.
    2. Ensure database-label and table-label are set when running Prometheus Connector. Note that the configuration options for the AWS Lambda integration are in `snake_case`. For more details and examples see the [Getting Started](#getting-started) section.
 
-<<<<<<< HEAD
 5. **Error** MissingDestinationError
-=======
-5. **Error** NewMissingDatabaseWithQueryError
-   
-   **Description** The environment variables database-label must be specified in the PromQL when sending a query request.
-   
-   **Log Example** 
-   ```log
-   level=error ts=2020-11-07T01:49:31.041Z caller=utils.go:23 message="Error occurred while reading the data back from Timestream." error="no Timestream database is specified in the query, 
-   please provide the database in the PromQL as a label matcher {PrometheusDatabaseLabel=\"<databaseName>\"}" 
-   ```
-   **Solution** Provide the database in the PromQL as a label matcher {databaseLabel=\"<databaseName>\"}. For example: `go_gc_duration_seconds{PrometheusDatabaseLabel="database", PrometheusTableLabel="table"}`
-
-6. **Error** NewMissingTableWithQueryError
-   
-   **Description** The environment variables database-label must be specified in the PromQL when sending a query request.
-   
-   **Log Example** 
-   
-   ```log
-   level=error ts=2020-11-07T01:48:53.694Z caller=utils.go:23 message="Error occurred while reading the data back from Timestream." error="no Timestream table is specified in the query, 
-   please provide the table in the PromQL as a label matcher {PrometheusTableLabel=\"<tableName>\"}"
-   ```
-**Solution** Provide the table in the PromQL as a label matcher {tableLabel=\"<tableName>\"}. For example: `go_gc_duration_seconds{PrometheusDatabaseLabel="database", PrometheusTableLabel="table"}`
-   
-7. **Error** MissingDestinationError
->>>>>>> 91505aa1
-   
+
    **Description** The environment variables database-label and table-label must be specified in the Lambda function.
 
    **Solution** Set the environment variables database_label and table_label for the AWS Lambda Function with the following command, update the function name if necessary:
@@ -996,41 +896,25 @@
    ```
     For more information, please go to [Configure the AWS Lambda Function](#Configure the AWS Lambda Function).
   
-<<<<<<< HEAD
 6. **Error** ParseEnableLoggingError
-=======
-8. **Error** ParseEnableLoggingError
->>>>>>> 91505aa1
    
    **Description** The value set for the `enable-logging` option is not an accepted value.
    
    **Solution** Check the accepted list of values for `enable-logging` in the [Logger Configuration Options](#logger-configuration-options) section.
    
-<<<<<<< HEAD
 7. **Error**  ParseMetricLabelError
-=======
-9. **Error**  ParseMetricLabelError
->>>>>>> 91505aa1
 
    **Description** The value set for the `fail-on-long-label` option is not an accepted value.
 
    **Solution** Check the accepted list of values for `fail-on-long-label` in the [Logger Configuration Options](#logger-configuration-options) section.
    
-<<<<<<< HEAD
 8. **Error**  ParseSampleOptionError
-=======
-10. **Error**  ParseSampleOptionError
->>>>>>> 91505aa1
    
     **Description** The value set for the `fail-on-invalid-sample-value` option is not an accepted value.
   
     **Solution** Check the accepted list of values for `fail-on-invalid-sample-value` in the [Logger Configuration Options](#logger-configuration-options) section.
 
-<<<<<<< HEAD
 9. **Error**  MissingHeaderError
-=======
-11. **Error**  MissingHeaderError
->>>>>>> 91505aa1
    
     **Description** This error may occur when running the Prometheus Connector on AWS Lambda. The request sent to the Prometheus Connector is missing either the `x-prometheus-remote-read-version` or the `x-prometheus-remote-write-version` header.
    
@@ -1049,20 +933,6 @@
 | `ThrottlingException` | 429 | Too many requests were made by a user exceeding service quotas. The request was throttled. | Continue to send data at the same (or higher) throughput, go to [Data Ingestion](https://docs.aws.amazon.com/timestream/latest/developerguide/best-practices.html#data-ingest) for more information. |
 | `InternalServerException` | 500 | Amazon Timestream was unable to fully process this request because of an internal server error. | Please send the request again later. |
 
-<<<<<<< HEAD
-=======
-## Query API Errors
-| Errors | Status Code | Description | Solution |
-|--------|-------------|-------------|----------|
-| `QueryExecutionException` | 400 | Amazon Timestream was unable to run the query successfully. | See the logs to get more information about the failed query. |
-| `ValidationException` | 400 | Invalid or malformed request. | Check if the query contains invalid regex (see [**Unsupported RE2 Syntax**](#unsupported-re2-syntax)) or invalid matcher in the query. |
-| `AccessDeniedException` | 403 | You are not authorized to perform this action | Ensure you have sufficient access to Amazon Timestream. |
-| `ConflictException` | 409 | Unable to poll results for a cancelled query. | The query is cancelled. Please resend again. |
-| `InvalidEndpointException` | 421 | The requested endpoint was invalid | Check if the endpoint is NULL or in the incorrect format.|
-| `ThrottlingException` | 429 | The request was denied due to request throttling. | Continue to send query at the same (or higher) throughput. |
-| `InternalServerException` | 500 | Amazon Timestream was unable to fully process this request because of an internal server error. | Please send the request again later. |
-
->>>>>>> 91505aa1
 # Limitations
 ### Maximum Prometheus Samples Per Remote Write Request
 Ingesting more time series than the `Records per WriteRecords API request` value specified in the [Timestream Quotas](https://docs.aws.amazon.com/timestream/latest/developerguide/ts-limits.html) will return a `RejectedRecordsException`, and none of the time series in the Prometheus write request will be ingested to Timestream.
@@ -1075,18 +945,6 @@
 
 It is recommended to regularly [rotate IAM user access keys](https://docs.aws.amazon.com/IAM/latest/UserGuide/id_credentials_access-keys.html#Using_RotateAccessKey).
 
-<<<<<<< HEAD
-=======
-### Unsupported RE2 Syntax
-
-Prometheus follows the RE2 syntax https://github.com/google/re2/wiki/Syntax, while Amazon Timestream supports the Java regex pattern. 
-Any query with unsupported regex syntax will result in a 400 Bad Request status code.
-
-| Unsupported RE2 Regex | Functionality | Sample PromQL |
-|-----------------------|---------------|---------------|
-| `(?P<name>\w+)` | Named and numbered capturing group | `up{job=~"(?P<name>\\w+)"}` |
-
->>>>>>> 91505aa1
 ### Inaccurate Prometheus Metrics
 
 Prometheus tracks all time series successfully sent to the remote write storage and all rejected Prometheus time series. Since the Prometheus Connector does not ingest Prometheus time series with non-finite float sample values or time series with long metric names exceeding the supported length limit, the Prometheus' metrics for successful time series are inaccurate. To find out the number of ignored Prometheus time series and the total number of Prometheus time series received, check the metrics at `<web.listen-address><web.telemtry-path>`, for instance, `http://localhost:9201/metrics`.
